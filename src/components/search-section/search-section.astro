---
import { Chip } from "../chip/chip";
import { translate } from "../../utils";
import style from "./search-section.module.scss";
import * as data from "../../utils/data";
import { SearchInput } from "../input/input";
import { IconOnlyButton } from "../button/button";
import { Icon } from "astro-icon";
import { SEARCH_QUERY_KEY, buildSearchQuery } from "../../utils/search";

const tagsToDisplay = [...data.tags]
	.sort(() => 0.5 - Math.random())
	.slice(0, 8);
---

<section class={style.container}>
	<h1 class={`text-style-headline-4 ${style.title}`}>
		{translate(Astro, "title.looking_for_more")}
	</h1>
	<p class={`text-style-body-medium ${style.description}`}>
		{translate(Astro, "desc.looking_for_more")}
	</p>

<<<<<<< HEAD
	<form class={style.searchbarRow} method="get" action="/search">
		<SearchInput
			name={SEARCH_QUERY_KEY}
			type="text"
			class={style.searchbar}
			placeholder={translate(Astro, "action.search_for")}
		/>
		<IconOnlyButton tag="button" type="submit" class={style.searchButton}>
=======
	<form id="searchForm" class={style.searchbarRow}>
		<SearchInput name="searchVal" type="text" class={style.searchbar} />
		<IconOnlyButton
			tag="button"
			type="submit"
			class={style.searchButton}
			aria-label={translate(Astro, "title.search")}
		>
>>>>>>> 72d9a852
			<Icon width="100%" height="100%" name="arrow_right" />
		</IconOnlyButton>
	</form>

	<ul class="unlist-inline gap-2 text-center">
		{
			tagsToDisplay.map((tag) => (
				<li>
					<Chip href={`/search?${buildSearchQuery({ filterTags: [tag] })}`}>
						{tag}
					</Chip>
				</li>
			))
		}
	</ul>
</section><|MERGE_RESOLUTION|>--- conflicted
+++ resolved
@@ -21,7 +21,6 @@
 		{translate(Astro, "desc.looking_for_more")}
 	</p>
 
-<<<<<<< HEAD
 	<form class={style.searchbarRow} method="get" action="/search">
 		<SearchInput
 			name={SEARCH_QUERY_KEY}
@@ -29,17 +28,12 @@
 			class={style.searchbar}
 			placeholder={translate(Astro, "action.search_for")}
 		/>
-		<IconOnlyButton tag="button" type="submit" class={style.searchButton}>
-=======
-	<form id="searchForm" class={style.searchbarRow}>
-		<SearchInput name="searchVal" type="text" class={style.searchbar} />
 		<IconOnlyButton
 			tag="button"
 			type="submit"
 			class={style.searchButton}
 			aria-label={translate(Astro, "title.search")}
 		>
->>>>>>> 72d9a852
 			<Icon width="100%" height="100%" name="arrow_right" />
 		</IconOnlyButton>
 	</form>
