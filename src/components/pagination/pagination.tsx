--- conflicted
+++ resolved
@@ -3,19 +3,9 @@
 import back from "src/icons/arrow_left.svg?raw";
 import { PaginationMenuAndPopover } from "components/pagination/pagination-popover";
 import { useEffect, useState } from "preact/hooks";
-<<<<<<< HEAD
-import {
-	PaginationButtonProps,
-	PaginationProps,
-} from "components/pagination/types";
-import { onSoftNavClick } from "components/pagination/on-click-base";
-
-const PAGE_BUTTON_COUNT = 6;
-=======
 import { PaginationButtonProps, PaginationProps } from "components/pagination/types";
 import { usePagination } from "./use-pagination";
 import { onSoftNavClick } from "./on-click-base";
->>>>>>> 0fcbd433
 
 function PaginationButton({
 	pageInfo,
@@ -24,18 +14,11 @@
 	selected,
 	softNavigate,
 }: PaginationButtonProps) {
-	const pageOptionalMin = Math.min(
-		Math.max(1, pageInfo.currentPage - 1),
-		pageInfo.lastPage - 3
-	);
+	const pageOptionalMin = Math.min(Math.max(1, pageInfo.currentPage - 1), pageInfo.lastPage - 3);
 	const isOptional = pageNum < pageOptionalMin || pageNum > pageOptionalMin + 3;
 
 	return (
-		<li
-			className={`${styles.paginationItem} ${
-				isOptional ? styles.paginationItemExtra : ""
-			}`}
-		>
+		<li className={`${styles.paginationItem} ${isOptional ? styles.paginationItemExtra : ''}`}>
 			<a
 				className={`text-style-body-medium-bold ${styles.paginationButton} ${
 					selected ? styles.selected : ""
@@ -70,13 +53,10 @@
 
 export const Pagination = ({
 	page,
+	rootURL = "./",
 	class: className = "",
 	id = "post-list-pagination",
-<<<<<<< HEAD
-	getPageHref = (pageNum: number) => `./${pageNum}`,
-=======
 	getPageHref = (pageNum: number) => `${rootURL}${pageNum}`,
->>>>>>> 0fcbd433
 	softNavigate,
 }: PaginationProps) => {
 	// if there's only one page, don't render anything
