import {
	arrow,
	FloatingArrow,
	FloatingFocusManager,
	offset,
	useClick,
	useDismiss,
	useFloating,
	useInteractions,
	useRole,
} from "@floating-ui/react";
import { useRef, useState } from "preact/hooks";
import { Fragment } from "preact";
import { createPortal, StateUpdater } from "preact/compat";
import mainStyles from "./pagination.module.scss";
import more from "src/icons/more_horiz.svg?raw";
import { PaginationProps } from "components/pagination/types";
import style from "./pagination-popover.module.scss";
import { Button, IconOnlyButton } from "components/button/button";
import subtract from "../../icons/subtract.svg?raw";
import add from "../../icons/add.svg?raw";
import { Input } from "components/input/input";

function PopupContents(
	props: Pick<PaginationProps, "page" | "getPageHref" | "softNavigate"> & {
		setIsOpen: StateUpdater<boolean>;
	}
) {
	const [count, setCount] = useState(props.page.currentPage);
	return (
		<form
			data-testid="pagination-popup"
			class={style.popupInner}
			onSubmit={(e) => {
				e.preventDefault();
				if (props.softNavigate) {
<<<<<<< HEAD
					softNavigate(props.getPageHref(count));
=======
					props.softNavigate(props.getPageHref(count));
>>>>>>> 0fcbd433
					props.setIsOpen(false);
					return;
				}
				location.href = props.getPageHref(count);
			}}
		>
			<div class={style.popupTopArea}>
				<IconOnlyButton
					data-testid="pagination-popup-decrement"
					type="button"
					tag="button"
					onClick={() => setCount((v) => v - 1)}
					disabled={count <= 1}
					class={style.iconButton}
				>
					<div
						class={style.buttonContainer}
						dangerouslySetInnerHTML={{ __html: subtract }}
					/>
				</IconOnlyButton>
				<Input
					data-testid="pagination-popup-input"
					class={style.popupInput}
					value={count}
					onChange={(e) => {
						const newVal = (e.target as HTMLInputElement).valueAsNumber;
						if (newVal > props.page.lastPage) {
							setCount(props.page.lastPage);
						} else if (newVal < 1) {
							setCount(1);
						} else if (newVal) {
							setCount(newVal);
						}
					}}
					type="number"
				/>
				<IconOnlyButton
					data-testid="pagination-popup-increment"
					type="button"
					tag="button"
					onClick={() => setCount((v) => v + 1)}
					disabled={count >= props.page.lastPage}
					class={style.iconButton}
				>
					<div
						class={style.buttonContainer}
						dangerouslySetInnerHTML={{ __html: add }}
					/>
				</IconOnlyButton>
			</div>
			<Button
				data-testid="pagination-popup-submit"
				tag="button"
				type="submit"
				variant="primary"
			>
				Go to page
			</Button>
		</form>
	);
}

export function PaginationMenuAndPopover(
	props: Pick<PaginationProps, "page" | "getPageHref" | "softNavigate">
) {
	const [isOpen, setIsOpen] = useState(false);
	const arrowRef = useRef(null);

	const { refs, floatingStyles, context } = useFloating({
		open: isOpen,
		placement: "top",
		onOpenChange: setIsOpen,
		middleware: [
			offset(32 - 14 / 2),
			arrow({
				element: arrowRef,
			}),
		],
	});

	const click = useClick(context);
	const dismiss = useDismiss(context);
	const role = useRole(context);

	const { getReferenceProps, getFloatingProps } = useInteractions([
		click,
		dismiss,
		role,
	]);

	const portal = createPortal(
		<FloatingFocusManager
			context={context}
			order={["floating", "content"]}
			modal={false}
			returnFocus={false}
		>
			<div
				ref={refs.setFloating}
				style={floatingStyles as never}
				{...getFloatingProps()}
				class={style.popup}
			>
				<PopupContents {...props} setIsOpen={setIsOpen} />
				<FloatingArrow
					ref={arrowRef}
					context={context}
					height={14}
					width={24}
					stroke={"var(--page-popup_border-color)"}
					strokeWidth={2}
					tipRadius={1.5}
				/>
			</div>
		</FloatingFocusManager>,
		document.querySelector("body")
	);

	return (
		<Fragment>
			<li className={`${mainStyles.paginationItem}`}>
				<button
					data-testid="pagination-menu"
					ref={refs.setReference}
					{...getReferenceProps()}
					aria-selected={isOpen}
					className={`text-style-body-medium-bold ${mainStyles.extendPageButton} ${mainStyles.paginationButton} ${mainStyles.paginationIconButton}`}
					dangerouslySetInnerHTML={{ __html: more }}
				/>
			</li>
			{isOpen && portal}
		</Fragment>
	);
}<|MERGE_RESOLUTION|>--- conflicted
+++ resolved
@@ -34,11 +34,7 @@
 			onSubmit={(e) => {
 				e.preventDefault();
 				if (props.softNavigate) {
-<<<<<<< HEAD
-					softNavigate(props.getPageHref(count));
-=======
 					props.softNavigate(props.getPageHref(count));
->>>>>>> 0fcbd433
 					props.setIsOpen(false);
 					return;
 				}
