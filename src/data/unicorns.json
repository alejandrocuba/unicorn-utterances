--- conflicted
+++ resolved
@@ -60,39 +60,6 @@
     "color": "#69ffff",
     "roles": ["developer"]
   },
-<<<<<<< HEAD
-
-  {
-    "id": "test1",
-    "name": "Test 1",
-    "firstName": "Test",
-    "lastName": "One",
-    "description": "Just a test, first one",
-    "socials": {
-      "twitter": "no",
-      "github": "no"
-    },
-    "pronouns": "they/themselves",
-    "profileImg": "./test1.png",
-    "color": "#ff0000",
-    "roles": ["developer"]
-  },
-
-  {
-    "id": "test2",
-    "name": "Test 2",
-    "firstName": "Test",
-    "lastName": "Two",
-    "description": "Just a test, second one",
-    "socials": {
-      "twitter": "no",
-      "github": "no"
-    },
-    "pronouns": "they/themselves",
-    "profileImg": "./test2.png",
-    "color": "#00ff00",
-    "roles": ["developer"]
-=======
   {
     "id": "zavukodlak",
     "name": "vukashin",
@@ -122,6 +89,35 @@
     "profileImg": "./tommyemo.jpg",
     "color": "#8539EB",
     "roles": ["designer"]
->>>>>>> 5dd3e0ed
+  },
+  {
+    "id": "test1",
+    "name": "Test 1",
+    "firstName": "Test",
+    "lastName": "One",
+    "description": "Just a test, first one",
+    "socials": {
+      "twitter": "no",
+      "github": "no"
+    },
+    "pronouns": "they/themselves",
+    "profileImg": "./test1.png",
+    "color": "#ff0000",
+    "roles": ["developer"]
+  },
+  {
+    "id": "test2",
+    "name": "Test 2",
+    "firstName": "Test",
+    "lastName": "Two",
+    "description": "Just a test, second one",
+    "socials": {
+      "twitter": "no",
+      "github": "no"
+    },
+    "pronouns": "they/themselves",
+    "profileImg": "./test2.png",
+    "color": "#00ff00",
+    "roles": ["developer"]
   }
 ]