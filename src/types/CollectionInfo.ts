--- conflicted
+++ resolved
@@ -21,7 +21,6 @@
 
 export interface CollectionInfo extends RawCollectionInfo {
 	slug: string;
-<<<<<<< HEAD
 	coverImgMeta: {
 		// Relative to "public/unicorns"
 		relativePath: string;
@@ -32,7 +31,6 @@
 		height: number;
 		width: number;
 	};
-=======
 	locale: Languages;
 	authorsMeta: UnicornInfo[];
 	Content: MarkdownInstance<never>["Content"];
@@ -42,5 +40,4 @@
 	collectionSlug: null;
 	excerpt: string;
 	wordCount: number;
->>>>>>> 9053996c
 }