import { UnicornInfo } from "./UnicornInfo";
import { LicenseInfo } from "./LicenseInfo";

export interface PostInfo {
<<<<<<< HEAD
	id: string;
	excerpt: string;
	html: string;
	frontmatter: {
		title: string;
		subtitle: string;
		published: string;
		tags: string[];
		edited?: string; // This does not exist currently, but we want it to in the future
		description: string;
		authors: Array<UnicornInfo>;
		license: LicenseInfo;
		originalLink?: string;
	};
	fields: {
		slug: string;
		inlineCount: number;
		suggestedArticles: Array<{
			articleId: string;
			slug: string;
			title: string;
			// Array of names
			authors: string[];
		}>;
		headingsWithId: Array<{
			value: string;
			slug: string;
			depth: number;
		}>;
	};
	wordCount: {
		words: number;
	};
=======
  slug: string;
  title: string;
  published: string;
  edited?: string;
  authors: UnicornInfo[];
  license: LicenseInfo;
  excerpt: string;
  wordCount: number;
  description?: string;
  series?: string;
  order?: number;
  originalLink?: string;
  content: string;
  tags: string[];
}

export interface RenderedPostInfo {
  headingsWithId?: Array<{
    // Title value
    value: string;
    // ID
    slug: string;
    depth: number;
  }>;
>>>>>>> 41363d93
}<|MERGE_RESOLUTION|>--- conflicted
+++ resolved
@@ -2,41 +2,6 @@
 import { LicenseInfo } from "./LicenseInfo";
 
 export interface PostInfo {
-<<<<<<< HEAD
-	id: string;
-	excerpt: string;
-	html: string;
-	frontmatter: {
-		title: string;
-		subtitle: string;
-		published: string;
-		tags: string[];
-		edited?: string; // This does not exist currently, but we want it to in the future
-		description: string;
-		authors: Array<UnicornInfo>;
-		license: LicenseInfo;
-		originalLink?: string;
-	};
-	fields: {
-		slug: string;
-		inlineCount: number;
-		suggestedArticles: Array<{
-			articleId: string;
-			slug: string;
-			title: string;
-			// Array of names
-			authors: string[];
-		}>;
-		headingsWithId: Array<{
-			value: string;
-			slug: string;
-			depth: number;
-		}>;
-	};
-	wordCount: {
-		words: number;
-	};
-=======
   slug: string;
   title: string;
   published: string;
@@ -61,5 +26,4 @@
     slug: string;
     depth: number;
   }>;
->>>>>>> 41363d93
 }