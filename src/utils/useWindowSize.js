/**
 * Code migrated from this PR to use ES6 imports:
 * @see https://github.com/rehooks/window-size/pull/4
 */
<<<<<<< HEAD
import { useEffect, useState, useCallback, useRef } from "react"
=======
import { useEffect, useState, useCallback } from "react";
>>>>>>> 1f626d43

function getSize() {
	if (!global.window || !window) {
		return {};
	}

	return {
		innerHeight: window.innerHeight,
		innerWidth: window.innerWidth,
		outerHeight: window.outerHeight,
		outerWidth: window.outerWidth
	};
}

export const useWindowSize = debounceMs => {
<<<<<<< HEAD
  const [windowSize, setWindowSize] = useState(getSize())
  const timeoutIdRef = useRef();

  const timeoutId = timeoutIdRef && timeoutIdRef.current;
=======
	let [windowSize, setWindowSize] = useState(getSize());

	let timeoutId;
>>>>>>> 1f626d43

	const handleResize = useCallback(() => {
		if (timeoutId) {
			clearTimeout(timeoutId);
		}

<<<<<<< HEAD
    timeoutIdRef.current = setTimeout(() => {
      setWindowSize(getSize())
    }, (debounceMs || 0))
  }, [timeoutId, debounceMs]);
=======
		timeoutId = setTimeout(function() {
			setWindowSize(getSize());
		}, debounceMs);
	}, [timeoutId]);
>>>>>>> 1f626d43

	useEffect(() => {
		if (windowSize.innerHeight === undefined) {
			setWindowSize(getSize());
		}

<<<<<<< HEAD
    window.addEventListener("resize", handleResize)
    return () => {
      window.removeEventListener("resize", handleResize)
    }
  }, [handleResize, windowSize.innerHeight])
=======
		window.addEventListener("resize", handleResize);
		return () => {
			window.removeEventListener("resize", handleResize);
		};
	}, [handleResize, windowSize.innerHeight]);
>>>>>>> 1f626d43

	return windowSize;
};<|MERGE_RESOLUTION|>--- conflicted
+++ resolved
@@ -2,11 +2,7 @@
  * Code migrated from this PR to use ES6 imports:
  * @see https://github.com/rehooks/window-size/pull/4
  */
-<<<<<<< HEAD
-import { useEffect, useState, useCallback, useRef } from "react"
-=======
-import { useEffect, useState, useCallback } from "react";
->>>>>>> 1f626d43
+import { useEffect, useState, useCallback, useRef } from "react";
 
 function getSize() {
 	if (!global.window || !window) {
@@ -22,52 +18,31 @@
 }
 
 export const useWindowSize = debounceMs => {
-<<<<<<< HEAD
-  const [windowSize, setWindowSize] = useState(getSize())
-  const timeoutIdRef = useRef();
+	const [windowSize, setWindowSize] = useState(getSize());
+	const timeoutIdRef = useRef();
 
-  const timeoutId = timeoutIdRef && timeoutIdRef.current;
-=======
-	let [windowSize, setWindowSize] = useState(getSize());
-
-	let timeoutId;
->>>>>>> 1f626d43
+	const timeoutId = timeoutIdRef && timeoutIdRef.current;
 
 	const handleResize = useCallback(() => {
 		if (timeoutId) {
 			clearTimeout(timeoutId);
 		}
 
-<<<<<<< HEAD
-    timeoutIdRef.current = setTimeout(() => {
-      setWindowSize(getSize())
-    }, (debounceMs || 0))
-  }, [timeoutId, debounceMs]);
-=======
-		timeoutId = setTimeout(function() {
+		timeoutIdRef.current = setTimeout(() => {
 			setWindowSize(getSize());
-		}, debounceMs);
-	}, [timeoutId]);
->>>>>>> 1f626d43
+		}, debounceMs || 0);
+	}, [timeoutId, debounceMs]);
 
 	useEffect(() => {
 		if (windowSize.innerHeight === undefined) {
 			setWindowSize(getSize());
 		}
 
-<<<<<<< HEAD
-    window.addEventListener("resize", handleResize)
-    return () => {
-      window.removeEventListener("resize", handleResize)
-    }
-  }, [handleResize, windowSize.innerHeight])
-=======
 		window.addEventListener("resize", handleResize);
 		return () => {
 			window.removeEventListener("resize", handleResize);
 		};
 	}, [handleResize, windowSize.innerHeight]);
->>>>>>> 1f626d43
 
 	return windowSize;
 };