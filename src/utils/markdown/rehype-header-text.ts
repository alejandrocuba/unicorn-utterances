--- conflicted
+++ resolved
@@ -2,14 +2,10 @@
 import { hasProperty } from "hast-util-has-property";
 import { toString } from "hast-util-to-string";
 import { Root, Parent } from "hast";
-<<<<<<< HEAD
-import { visit } from "unist-util-visit";
 import { PostHeadingInfo } from "src/types/index";
 import { isAstroVFile } from "./types";
 import { Plugin } from "unified";
-=======
 import { visit, SKIP } from "unist-util-visit";
->>>>>>> cf68f0f2
 
 /**
  * Plugin to add `data-header-text`s to headings.
