--- conflicted
+++ resolved
@@ -25,19 +25,6 @@
 	.filter((unicorn) => !!unicorn.socials.github)
 	.map((unicorn) => unicorn.socials.github);
 
-<<<<<<< HEAD
-const userResult = (await octokit?.graphql(`
-query {
-	${userLogins.map(
-		(login, i) => `
-	user${i}: user(login: "${login}") {
-		id
-	}
-	`,
-	)}
-}
-`)) as Record<string, { id: string }>;
-=======
 const userResult: Record<string, { id: string }> = (await octokit
 	?.graphql(
 		`
@@ -61,16 +48,11 @@
 			return {};
 		}
 	})) as Record<string, { id: string }>;
->>>>>>> cf68f0f2
 
 const userIds: Record<string, string> = {};
 if (userResult) {
 	userLogins.forEach((login, i) => {
-<<<<<<< HEAD
-		if (login !== undefined) userIds[login] = userResult[`user${i}`].id;
-=======
-		userIds[login] = userResult[`user${i}`]?.id;
->>>>>>> cf68f0f2
+		if (login) userIds[login] = userResult[`user${i}`]?.id;
 	});
 }
 
