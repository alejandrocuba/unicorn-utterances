---
import SEO from "src/components/seo/seo.astro";
import Document from "src/layouts/document.astro";
import { ExtendedCollectionInfo } from "types/CollectionInfo";
import { MarkdownInstance } from "astro";
import { getPostsByCollection } from "utils/api";
import CollectionPage from "src/views/collections/collection-page.astro";
import CollectionChapter from "src/views/collections/collection-chapter.astro";
import { SubHeader } from "src/components/subheader/subheader";
import { getLanguageFromFilename, translate } from "utils/translations";

export async function getStaticPaths() {
	const collections = await Astro.glob(
		"../../../../content/collections/**/*.md",
	);

	return collections.map((collection) => {
		const locale = getLanguageFromFilename(collection.file);

		return {
			params: {
				locale: locale !== "en" ? locale : undefined,
				slug: collection.frontmatter.slug,
			},
			props: {
				Content: collection.Content,
				collection: collection.frontmatter,
			},
		};
	});
}

interface CollectionProps {
	collection: ExtendedCollectionInfo;
	Content: MarkdownInstance<never>["Content"];
}

const { Content, collection } = Astro.props as CollectionProps;

const { slug } = collection;

const collectionPosts = getPostsByCollection(slug, collection.locale);
<<<<<<< HEAD

const coverImgPath = getFullRelativePath(
	"/content/collections",
	slug,
	collection.coverImg,
);
=======
>>>>>>> 72d9a852
---

<Document size="l">
	<SEO
		slot="head"
		title={collection.title}
		description={collection.description}
		unicornsData={collection.authorsMeta}
		publishedTime={collection.published}
		type={collection.type}
		shareImage={collection.socialImg ||
			collection.coverImgMeta.relativeServerPath}
		langData={{
			otherLangs: collection.locales.filter((t) => t != collection.locale),
			currentLang: collection.locale,
		}}
	/>
	<CollectionPage
		Content={Content}
		collection={collection}
		coverImgPath={collection.coverImgMeta.relativeServerPath}
	/>
	<div class="collection-post-list-container">
		<div class="collection-post-list">
			<SubHeader tag="h2" text={translate(Astro, "desc.chapter_listing")} />
			<ol>
				{
					(collectionPosts ?? []).map((post) => {
						return (
							<li>
								<CollectionChapter
									num={post.order}
									title={post.title}
									description={post.description}
									href={`/posts/${post.slug}`}
								/>
							</li>
						);
					})
				}
				{
					(collection?.chapterList ?? []).map((post) => {
						return (
							<li>
								<CollectionChapter
									num={post.order}
									title={post.title}
									description={post.description}
								/>
							</li>
						);
					})
				}
			</ol>
		</div>
	</div>
</Document>

<style>
	.collection-post-list-container {
		background: var(--surface_primary_emphasis-none);
	}

	.collection-post-list {
		max-width: var(--max-width_m);
		margin: 0 auto;
		padding: 0 var(--site-spacing) var(--site-spacing);
	}

	.collection-post-list ol {
		list-style: none;
		padding: 0;
		margin: 0;
	}
</style><|MERGE_RESOLUTION|>--- conflicted
+++ resolved
@@ -40,15 +40,6 @@
 const { slug } = collection;
 
 const collectionPosts = getPostsByCollection(slug, collection.locale);
-<<<<<<< HEAD
-
-const coverImgPath = getFullRelativePath(
-	"/content/collections",
-	slug,
-	collection.coverImg,
-);
-=======
->>>>>>> 72d9a852
 ---
 
 <Document size="l">
