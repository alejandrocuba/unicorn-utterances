--- conflicted
+++ resolved
@@ -1,7 +1,3 @@
-<<<<<<< HEAD
-// I would rather have these in their respective plugins folders, but Gatsby
-// didn't like having MarkdownRemarkFields implemented twice
-=======
 /**
  * While I would much MUCH rather utilize the existing AST manipulation from
  * the remarked plugin, we've hit a bit of a snag. The problem is explained here:
@@ -14,7 +10,6 @@
 const flatFilter = require("unist-util-flat-filter");
 const parse = require("@textlint/markdown-to-ast").parse;
 
->>>>>>> 54af3d01
 exports.createSchemaCustomization = ({ actions }) => {
 	const { createTypes } = actions;
 	const typeDefs = `
