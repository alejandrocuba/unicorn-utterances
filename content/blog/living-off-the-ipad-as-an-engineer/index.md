---
{
    title: 'Living off the iPad as an Engineer',
    description: "Tips on how to get yourself a proper development environment on the iPad to fully exploit its potential.",
    published: '2021-02-11T00:00:00.000Z',
    edited: '2021-02-12T00:00:00.000Z',
    authors: ['pierremtb'],
    tags: ['tooling', 'ipad'],
    attached: [],
    license: 'cc-by-nc-nd-4'
}
---
Since I transitioned from working all day on my personal MacBook Pro to receiving a work computer for a new engineering position, I decided to go for the only financially wise thing: selling my beloved 16" MacBook Pro to live off the 2018 iPad Pro I had around for iOS app development as my **main computer** for my personal life.

While I loved the feeling of knowing that I could open and run anything on the MacBook Pro — aka a conventional laptop — the idea of moving solely to the efficient machine that is the iPad Pro was appealing for various reasons. Yet the question remained: how would I continue the work on side-projects, whether they be software or hardware? There is a lot of talk these days about how [LumaFusion](https://freecadweb.org/) is real competition to Adobe Premiere, or that [Affinity Photo](https://affinity.serif.com/en-gb/photo/ipad/) has nothing to fear from desktop Photoshop. While I do spend some time with such creative apps, how am I supposed to maintain [my personal webpage](https://pierrejacquier.com), write code for my Raspberry Pi, or create CAD models for 3D printing?

The answer is mostly through remote access. Fear not, dear reader, we’ll try to rely on tools that are native or at least *feel* native on the iPad Pro, not just cheap Teamviewer-ing. What started as just a 9 to 5 setup challenge, not the other way around, is now much more than that.

*Note 1: This is merely a shoutout to great products I’m using daily and isn’t sponsored. The links are not affiliated either. I’ll try to provide different options as well as keep some focus on open-source software.*

*Note 2: The new iPad Air now features most of the laptop-like abilities of its Pro brother; therefore, I’ll only use the term “iPad” in the following. But bear in mind: the cheapest 2020 8th-gen iPad still has the old form-factor and a Lightning port, making it incompatible with some of the following.*

![Photo by [Ernest Ojeh](https://unsplash.com/@namzo?utm_source=unsplash&utm_medium=referral&utm_content=creditCopyText) on [Unsplash](https://unsplash.com/s/photos/magic-keyboard?utm_source=unsplash&utm_medium=referral&utm_content=creditCopyText)](cover.jpeg)

## External Monitor

 I was lucky enough to have an [LG Ultrafine 4K](https://www.apple.com/shop/product/HMUA2VC/A/lg-ultrafine-4k-display) display in my possession for use with the MacBook Pro. These fancy displays are designed hand-in-hand with Apple are compatible with both Thunderbolt devices like the MacBook and with standard USB-C devices like the iPad. However, you can’t use the same cable, so if you are planning to buy this one, make sure you’re using the one with an iPad label on it before returning it out of frustration!

I believe it’s common knowledge that you can’t just work out of a laptop form-factor all day without destroying your neck. Here, the cheapest option would be to go with one of the pretty cool arm mounts specifically designed to put the iPad right in front of your eyes or just a pile of books. This allows the expensive pixels to get the amount of attention they deserve while also enabling instant video calling.

While an external monitor is really comfortable, one thing to note is the lack of *full* external monitor support with iPadOS at the time of writing (version 14.4). Connecting a USB-C display like the Ultrafine essentially triggers an AirPlay mirroring of the iPad’s screen and is therefore really not as satisfying as a standard laptop+display setup with an extended desktop for greater multitasking. Depending on its size and resolution, you’ll most likely end up with black bars around the mirrored video flux. It's annoying even though you do get used to it. But there are ways around it.

The workaround is indeed in the ability of iOS apps to specify how an external monitor should be used. For instance, [Netflix](http://netflix.com) uses the iPad’s display for media controls while broadcasting the content onto the monitor. Luma Fusion has a mode for the video editor to stay on the iPad’s screen while live previewing on the monitor in full-screen.

And in a clever workaround, a popular app called [Shiftscreen](http://shiftscreen.app) leverages these APIs to enable side-by-side web multitasking on the full external monitor, which is pretty convenient since nowadays a lot of work is actually happening within web apps like Google Docs or JIRA. On top of that, the app is still able to project the side-by-side browser on the external monitor even when it's in Split Mode, therefore enabling another iOS app to be interacted with, such as a todo-list or direct messaging.

![shiftscreen.app, the app’s webpage](shiftscreen.jpeg)

I have to say, it’s an excellent option for specific tasks, but after a while I just learned to love the mirrored interface. Now I’m rarely spending my time in apps that provide full monitor support. App Switching via Cmd+Tab or the gestures is hugely satisfying, plus I don’t think it has brought my productivity down at all. In fact, it might have improved my focus on the task at hand.

## External Keyboard and Mouse/Trackpad 

Speaking of hitting keys and performing gestures. While the iPad itself has an incredibly mobile form-factor, we owe ourselves a decent desk setup. After all, we are turning it into our personal workstation.

On the high-end of the spectrum lies the incredible [Magic Keyboard for iPad](https://www.apple.com/shop/product/MXQT2LL/A/magic-keyboard-for-ipad-air-4th-generation-and-ipad-pro-11-inch-2nd-generation-us-english). It’s heavy. It’s stupidly expensive. But it’s my best purchase of the year. It effectively turns the iPad into a laptop with its form-factor, Trackpad, and additional charging port. On top of that, the keys have nothing to envy from a real Magic Keyboard. It's so good it made it to my main desk. Thankfully though, Logitech came up with a much more affordable option, the [Folio Touch](https://www.logitech.com/en-ca/products/ipad-keyboards/folio-touch.html) for 11" iPads.

Now even cheaper options are possible, such as just getting a good regular Bluetooth keyboard to complete a stand mount like the mechanical [Keychron K2](https://www.keychron.com/products/keychron-k2-wireless-mechanical-keyboard), as well as a mouse — I can’t *not *recommend the [MX Master series](https://www.logitech.com/en-ca/products/mice/mx-master-3.910-005620.html), but the Pebble, for something on the pocketable side, is excellent and very affordable in the [K380 combo](https://www.logitech.com/en-ca/products/combos/k380-m350-keyboard-mouse-combo.html). The external [Magic Trackpad](https://www.apple.com/shop/product/MRMF2LL/A/magic-trackpad-2-space-gray) 2 is incredible to use and works well with iPadOS but is, granted, on the expensive end of the spectrum of pointing devices.

![A quite simple desk setup. Doing some LumaFusion edits!](setup.jpeg)

*Update: After quite some time with the Magic Keyboard for iPad on my desk, I revised the setup, with the tablet laying flat under the monitor to quickly take handwritten notes or drawings, with the Keychron K2 + Magic Trackpad 2 as input devices. We’ll see if it sticks!*

## Software Dev: Remote Server and Native Apps

Let’s get into some real engineering tools. As I'm sure you already know, there’s no walled garden like iOS/iPadOS. Apps are fully contained, *Files* is some kind of file explorer yet remains very limited, and firing up a local command line is pure fantasy.

*How the heck do we write and run our beloved code, Pierre? 💁*

As is so common these days, the trick is in the cloud. While it comes with its drawbacks such as spotty connections, offloading the work to a remote, safe, always-accessible machine has some nice things going for it. A hosted instance can be fired up in a matter of minutes these days. To stay somewhat minimalist, I chose to keep an old laptop plugged in inside a closet, but there are many options out there.

There’s essentially two solutions that work for me at the moment: [Visual Studio Code](https://code.visualstudio.com/) in the browser, which can be achieved in various ways; or a native SSH client app such as [Termius](https://apps.apple.com/us/app/termius-ssh-client/id549039908) or [Blink Shell](https://blink.sh/). The former is a cross-platform cloud SSH/Mosh service that has really good iPad support. Its main downside is the lack of a full external monitor integration, as mentioned earlier. Blink Shell features it, and it works quite well. Picture that clean tmux/vim session on a 4K monitor, at the cost of losing mouse support, though.

![A mobile web dev session in the native app Termius, with the side-kick browser](termius.png)

For a proper IDE, there are ways to run the undisputed leader of the last years — VS Code  — in Safari. I personally only fire it up for refactoring and large Git diffs. I’m happy with terminal-only work otherwise. [Code-server](http://code-server.dev/) is a project that does exactly that, and at the time of writing comes with a Beta parameter --link [that does all the hard work of securing the connection](https://github.com/cdr/code-server#cloud-program-%EF%B8%8F). A one line command is all it takes to install on various hosts, and another one-liner for port-forwarding to start the remote access. For more details on the setup with more technical bits, you can check out [my Notion project page](https://www.notion.so/iPad-Challenge-ba216d5956194453a0dd4d56f62d888c).

The big downside here is the [lack of scrolling support](https://github.com/microsoft/vscode/issues/106232). Lucky for me, I’m navigating keyboard-only with the help of the [Vim extension](https://marketplace.visualstudio.com/items?itemName=vscodevim.vim) ([Colemak version](https://marketplace.visualstudio.com/items?itemName=ollyhayes.colmak-vim)), but it’s a real barrier to entry. It’s related to a bug in the web engine. Nonetheless, there are a few hosted solutions with the same problem, such as [Stackblitz](https://stackblitz.com/) and [GitHub Codespaces](https://github.com/features/codespaces) — which both get honourable mentions yet aren’t open source — so I’m confident that issue might get solved soon.

<<<<<<< HEAD
*Update: the scrolling issue is fixed as of iPadOS 14.5 Beta 1, which requires enrolling [here](https://beta.apple.com/sp/betaprogram/). This means more people will be able to enjoy a proper coding experience on the iPad, and is really good news.*

In the example below, it runs in Safari for iPad. Still, it would be a great example where a Shiftscreen pane would help having both VS Code on one side and whatever docs on the other for a true multitasking experience on an external display.
=======
The example below shows VS Code running in Safari for iPad. It would be a great use case for Shiftscreen, which could have both VS Code and whatever docs on the side for a true multitasking experience on an external display.
>>>>>>> 95ffd9ea

![A code-server session, that feels native since it’s the same VS Code as on a regular computer](code-server.png)

Side note: there is no such thing as a system clipboard manager on iPadOS, which is quite inconvenient when coming from other desktop platforms. While there are various paid solutions that offer cloud clipboard syncing and beyond, the non-iPad-optimized [Clipboard++](https://apps.apple.com/ca/app/clipboard/id854707788) brought me exactly what I needed: a way to automatically save my Cmd+Cs so I don’t have to worry about overwriting the system buffer. Neat!

## Software Dev (Bonus): Local Raspberry Pi

The folks for whom a cloud connection isn’t an option shouldn't lose hope: the most recent iteration of the sweet [Raspberry Pi](https://www.raspberrypi.org/products/raspberry-pi-4-model-b/) comes with a USB-C power and data port. Hence it’s possible to both run it and give it ethernet access from the iPad with one cable.

This enables a lot of possibilities, including local SSH, code-server-ing and access to the Desktop Environment. I have yet to test this, but there are plenty of guides out there, notably [one from the very official MagPi](https://magpi.raspberrypi.org/articles/connect-raspberry-pi-4-to-ipad-pro-with-a-usb-c-cable).

A great way to make sure some coding work gets done when we get to travel again ✈️

## Hardware Dev: Remote Server and Remote Desktop

Here comes the harder part: hardware (*easy)*.

To put it bluntly, there’s no SSHing into Computer Aided Design software. There’s no way of vim-editing a SolidWorks file. [OpenSCAD](https://www.openscad.org/) might be an exception to these statements, yet it’s most definitely niche.

Two options I have explored:

* use some kind of Remote Desktop software to access our closet computer/server and run the software remotely;

* choose a web-based CAD software.

The first option could apply to a broad range of software beyond just CAD. The real bottleneck here is the quality of the iPad app. I’ve gone through many of the free options *à la* TeamViewer or Chrome Remote Desktop. But none provided mandatory things for my use case like full mouse buttons support (including click-and-drag with the wheel, for instance). Jumping into more premium territory, Splashtop remains free for personal and same-network use and has a great iPad app, but has a monthly fee for real remote access. The one that ended up meeting all my needs was the $19.99 [Jump Destkop](https://jumpdesktop.com/). With its outdated app icon and steep price tag, this was clearly not my first choice. But their Fluid Remote Desktop protocol for Windows and macOS has just been a very smooth experience. It works wonders with external mice and Trackpads, and it has full external monitor support on the iPad with automatic resolution matching. On top of that, it supports VNC (even over SSH tunnels) to connect to Linux hosts such as a (local) Raspberry Pi or other instances I use for work on a daily basis.

And it has stood the test of time: the whole design for my [GeeXY 3D printer project](https://www.notion.so/Geeetech-CoreXY-Conversion-GeeXY-b46d9f7b4b0643faa60bd2f20399c0b6) was created through Jump Desktop on the iPad. No regrets so far!

![My GeeXY printer model, fully created through Jump on the iPad](freecad.png)

The second option lies in the cloud web-based CAD system: [Onshape](http://onshape.com). I’ve been bullish on their system through college since they’ve nailed quite a lot of CAD aspects that are out of this article’s scope. While I do use it from time to time on Safari on the iPad, I’ve been loyal to the great open-source [FreeCAD](https://freecadweb.org/) lately because I’m also using it at work (it even runs on Linux!).

![Despite a few small bugs on Safari, Onshape is an excellent CAD system, fully usable on the iPad](onshape.png)

A life of workarounds? Most definitely.

Coming from macOS, the holy grail for many curious people who care about a furnished software library, first-class terminal experience and compatibility, the fully mobile iPad path is definitely not the easiest path to meet our specific needs as developers or engineers.

But the joy, I mean it, the joy, that this iPad experience brings is what got me up for the challenge and kept me on the hook for side-projects as well as working from home. At the moment, there’s no going back and it’s become clear that Intel chips are not missed at all, by me or many people with the new M1 Macs.

One curious thing I noticed in the iPadOS environment is a widespread old-school pay-once/use-forever business model, which offers quite a shelter from our subscription-based world. Shiftscreen was $3.99, Jump $19.99, and LumaFusion $29.99. It’s now paid for. Let’s enjoy the ride.<|MERGE_RESOLUTION|>--- conflicted
+++ resolved
@@ -66,13 +66,9 @@
 
 The big downside here is the [lack of scrolling support](https://github.com/microsoft/vscode/issues/106232). Lucky for me, I’m navigating keyboard-only with the help of the [Vim extension](https://marketplace.visualstudio.com/items?itemName=vscodevim.vim) ([Colemak version](https://marketplace.visualstudio.com/items?itemName=ollyhayes.colmak-vim)), but it’s a real barrier to entry. It’s related to a bug in the web engine. Nonetheless, there are a few hosted solutions with the same problem, such as [Stackblitz](https://stackblitz.com/) and [GitHub Codespaces](https://github.com/features/codespaces) — which both get honourable mentions yet aren’t open source — so I’m confident that issue might get solved soon.
 
-<<<<<<< HEAD
 *Update: the scrolling issue is fixed as of iPadOS 14.5 Beta 1, which requires enrolling [here](https://beta.apple.com/sp/betaprogram/). This means more people will be able to enjoy a proper coding experience on the iPad, and is really good news.*
 
-In the example below, it runs in Safari for iPad. Still, it would be a great example where a Shiftscreen pane would help having both VS Code on one side and whatever docs on the other for a true multitasking experience on an external display.
-=======
 The example below shows VS Code running in Safari for iPad. It would be a great use case for Shiftscreen, which could have both VS Code and whatever docs on the side for a true multitasking experience on an external display.
->>>>>>> 95ffd9ea
 
 ![A code-server session, that feels native since it’s the same VS Code as on a regular computer](code-server.png)
 
