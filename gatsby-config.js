--- conflicted
+++ resolved
@@ -2,140 +2,6 @@
 if (!CONSTS) CONSTS = {};
 
 module.exports = {
-<<<<<<< HEAD
-  siteMetadata: {
-    title: `Unicorn Utterances`,
-    description: `Learning programming from magically majestic words. A place to learn about all sorts of programming topics from entry-level concepts to advanced abstractions`,
-    siteUrl: `https://unicorn-utterances.com/`,
-    disqusShortname: "unicorn-utterances",
-    repoPath: "unicorn-utterances/unicorn-utterances",
-    relativeToPosts: "/content/blog",
-    keywords: 'programming,development,mobile,web,game,utterances,software engineering,javascript,angular,react,computer science'
-  },
-  plugins: [
-    {
-      resolve: `gatsby-source-filesystem`,
-      options: {
-        path: `${__dirname}/content/blog`,
-        name: `blog`,
-      },
-    },
-    {
-      resolve: `gatsby-source-filesystem`,
-      options: {
-        path: `${__dirname}/content/assets`,
-        name: `assets`,
-      },
-    },
-    {
-      resolve: `gatsby-source-filesystem`,
-      options: {
-        path: `${__dirname}/content/site`,
-        name: `sitecontent`,
-      },
-    },
-    `gatsby-transformer-json`,
-    {
-      resolve: `gatsby-source-filesystem`,
-      options: {
-        path: `./src/data`,
-      },
-    },
-    {
-      resolve: `gatsby-plugin-prefetch-google-fonts`,
-      options: {
-        fonts: [
-          {
-            family: `Archivo`,
-            variants: [
-              `400`,
-              `700`,
-            ],
-            subsets: [`latin`],
-          },
-          {
-            family: "Oswald",
-            variants: [
-              `400`,
-              `700`,
-            ],
-          },
-        ],
-      },
-    },
-    {
-      resolve: `gatsby-transformer-remark`,
-      options: {
-        plugins: [
-          {
-            resolve: `gatsby-remark-images`,
-            options: {
-              maxWidth: 590,
-              linkImagesToOriginal: false
-            },
-          },
-          {
-            resolve: 'gatsby-remark-video',
-            options: {
-              width: '100%',
-              height: 'auto',
-              preload: 'auto',
-              muted: true,
-              autoplay: true,
-              controls: true,
-              loop: true
-            }
-          },
-					{
-						resolve: `gatsby-image-svg-version`,
-						options: {
-							includedSelector: '[src$=".svg"]'
-						}
-					},
-          {
-            resolve: `gatsby-remark-responsive-iframe`,
-            options: {
-              wrapperStyle: `margin-bottom: 1.0725rem`,
-            },
-          },
-          {
-            resolve: `gatsby-remark-autolink-headers`,
-            options: {
-              offsetY: `100`,
-              icon: `<svg width="20" height="20" viewBox="0 0 36 36" fill="none" xmlns="http://www.w3.org/2000/svg"><path d="M8.10021 27.8995C6.14759 25.9469 6.14759 22.7811 8.10021 20.8284L12.6964 16.2322C14.4538 14.4749 17.303 14.4749 19.0604 16.2322L20.121 17.2929C20.7068 17.8787 21.6566 17.8787 22.2423 17.2929C22.8281 16.7071 22.8281 15.7574 22.2423 15.1716L21.1817 14.1109C18.2528 11.182 13.504 11.182 10.5751 14.1109L5.97889 18.7071C2.85469 21.8313 2.85469 26.8966 5.97889 30.0208C9.10308 33.145 14.1684 33.145 17.2926 30.0208L18.3533 28.9602C18.939 28.3744 18.939 27.4246 18.3533 26.8388C17.7675 26.2531 16.8177 26.2531 16.2319 26.8388L15.1713 27.8995C13.2187 29.8521 10.0528 29.8521 8.10021 27.8995Z" fill="#153E67"/><path d="M27.8992 8.10051C29.8518 10.0531 29.8518 13.219 27.8992 15.1716L23.303 19.7678C21.5456 21.5251 18.6964 21.5251 16.939 19.7678L15.8784 18.7071C15.2926 18.1213 14.3428 18.1213 13.7571 18.7071C13.1713 19.2929 13.1713 20.2426 13.7571 20.8284L14.8177 21.8891C17.7467 24.818 22.4954 24.818 25.4243 21.8891L30.0205 17.2929C33.1447 14.1687 33.1447 9.10339 30.0205 5.97919C26.8963 2.855 21.831 2.855 18.7068 5.97919L17.6461 7.03985C17.0604 7.62564 17.0604 8.57539 17.6461 9.16117C18.2319 9.74696 19.1817 9.74696 19.7675 9.16117L20.8281 8.10051C22.7808 6.14789 25.9466 6.14789 27.8992 8.10051Z" fill="#153E67"/></svg>`,
-              maintainCase: true,
-              removeAccents: true,
-              enableCustomId: true
-            },
-          },
-          {
-            resolve: `gatsby-remark-prismjs`,
-            options: {
-              aliases: {
-                "gradle": "groovy", //prismjs doesn't support gradle yet, so aliasing it to groovy provides at least some highlighting
-              },
-            },
-          },
-          `gatsby-remark-copy-linked-files`,
-          `gatsby-remark-external-links`
-        ],
-      },
-    },
-    `gatsby-transformer-sharp`,
-    `gatsby-plugin-sharp`,
-    {
-      resolve: `gatsby-plugin-google-analytics`,
-      options: {
-        trackingId: CONSTS.googleAnalytics || '',
-        head: false,
-        respectDNT: true,
-      },
-    },
-    {
-      resolve: `gatsby-plugin-feed`,
-      options: {
-        query: `
-=======
 	siteMetadata: {
 		title: `Unicorn Utterances`,
 		description: `Learning programming from magically majestic words. A place to learn about all sorts of programming topics from entry-level concepts to advanced abstractions`,
@@ -214,7 +80,12 @@
 							loop: true
 						}
 					},
-					`gatsby-remark-images-medium-zoom`,
+					{
+						resolve: `gatsby-image-svg-version`,
+						options: {
+							includedSelector: '[src$=".svg"]'
+						}
+					},
 					{
 						resolve: `gatsby-remark-responsive-iframe`,
 						options: {
@@ -258,7 +129,6 @@
 			resolve: `gatsby-plugin-feed`,
 			options: {
 				query: `
->>>>>>> 7c3e3b15
           {
             site {
               siteMetadata {
