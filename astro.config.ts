--- conflicted
+++ resolved
@@ -48,15 +48,6 @@
 			filter(page) {
 				// return true, unless last part of the URL ends with "_noindex"
 				// in which case it should not be in the sitemap
-<<<<<<< HEAD
-				return !(
-					page
-						.split("/")
-						.filter((part) => !!part.length)
-						.at(-1)
-						?.endsWith("_noindex") ?? false
-				);
-=======
 				const lastPartOfSlug = page
 					.split("/")
 					.filter((part) => !!part.length)
@@ -66,7 +57,6 @@
 				const relatedPost = posts.find((post) => post.slug === lastPartOfSlug);
 				if (relatedPost && relatedPost.originalLink) return false;
 				return true;
->>>>>>> cf68f0f2
 			},
 			serialize({ url, ...rest }) {
 				return {
