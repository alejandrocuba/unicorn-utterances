--- conflicted
+++ resolved
@@ -70,11 +70,7 @@
 			/* start remark plugins here */
 			[behead, { depth: 1 }],
 			[
-<<<<<<< HEAD
-				remarkEmbedder as never,
-=======
 				remarkEmbedder,
->>>>>>> 6e1a88e4
 				{
 					transformers: [oembedTransformer, TwitchTransformer],
 				} as RemarkEmbedderOptions,
