--- conflicted
+++ resolved
@@ -3,55 +3,6 @@
 import { ListViewPosts } from "utils/fs/api";
 import { PostInfo, RenderedPostInfo } from "types/PostInfo";
 
-<<<<<<< HEAD
-export const MockPost = {
-	id: "123123",
-	excerpt: "This would be an auto generated excerpt of the post in particular",
-	html: "<div>Hey there</div>",
-	frontmatter: {
-		title: "Post title",
-		published: "10-10-2010",
-		tags: ["item1"],
-		description:
-			"This is a short description dunno why this would be this short",
-		authors: [MockUnicorn],
-		license: MockLicense,
-	},
-	fields: {
-		slug: "/this-post-name-here",
-		inlineCount: 0,
-		headingsWithId: [],
-		suggestedArticles: [],
-	},
-	wordCount: {
-		words: 10000,
-	},
-};
-
-export const MockMultiAuthorPost = {
-	id: "345345",
-	excerpt:
-		"This would be a second auto generated excerpt of the post in particular",
-	html: "<div>Hello, friends</div>",
-	frontmatter: {
-		title: "Another post title",
-		published: "10-20-2010",
-		tags: ["item1"],
-		description:
-			"This is another short description dunno why this would be this short",
-		authors: [MockUnicornTwo, MockUnicorn],
-		license: MockLicense,
-	},
-	fields: {
-		slug: "/this-other-post-name-here",
-		inlineCount: 0,
-		headingsWithId: [],
-		suggestedArticles: [],
-	},
-	wordCount: {
-		words: 100000,
-	},
-=======
 export const MockPost: PostInfo & RenderedPostInfo = {
   excerpt: "This would be an auto generated excerpt of the post in particular",
   title: "Post title",
@@ -80,5 +31,4 @@
   headingsWithId: [],
   wordCount: 100000,
   content: "",
->>>>>>> 41363d93
 };