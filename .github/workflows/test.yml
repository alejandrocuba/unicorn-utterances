--- conflicted
+++ resolved
@@ -12,12 +12,8 @@
       - name: Use Node.js 16.x
         uses: actions/setup-node@v2
         with:
-<<<<<<< HEAD
-          node-version: '16'
-=======
           node-version: 16.x
           cache: npm
->>>>>>> 50ff1e67
 
       - name: Install Dependencies
         run: npm ci
